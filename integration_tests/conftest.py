# coding=utf-8
"""
Common methods for index integration tests.
"""
from __future__ import absolute_import

import itertools
import os
import shutil
from copy import copy, deepcopy
from datetime import datetime, timedelta
from pathlib import Path
from uuid import UUID, uuid4

import numpy as np
import pytest
import rasterio
import yaml
from click.testing import CliRunner

import datacube.scripts.cli_app
import datacube.utils
from datacube.drivers.postgres import _core
from datacube.index import index_connect
from datacube.index.metadata_types import default_metadata_type_docs

try:
    from yaml import CSafeLoader as SafeLoader
except ImportError:
    from yaml import SafeLoader

from datacube.config import LocalConfig
from datacube.index.index import Index
from datacube.drivers.postgres import PostgresDb

# On Windows, symlinks are not supported in Python 2 and require
# specific privileges otherwise, so we copy instead of linking
if os.name == 'nt' or not hasattr(os, 'symlink'):
    symlink = shutil.copy
else:
    symlink = os.symlink

_SINGLE_RUN_CONFIG_TEMPLATE = """

"""

GEOTIFF = {
    'date': datetime(1990, 3, 2),
    'shape': {
        'x': 432,
        'y': 321
    },
    'pixel_size': {
        'x': 25.0,
        'y': -25.0
    },
    'crs': 'EPSG:28355',  # 'EPSG:28355'
    'ul': {
        'x': 638000.0,  # Coords must match crs
        'y': 6276000.0  # Coords must match crs
    }
}
INTEGRATION_TESTS_DIR = Path(__file__).parent

_EXAMPLE_LS5_NBAR_DATASET_FILE = INTEGRATION_TESTS_DIR / 'example-ls5-nbar.yaml'

#: Number of time slices to create in sample data
NUM_TIME_SLICES = 3

#: Number of bands to place in generated GeoTIFFs
NUM_BANDS = 3

PROJECT_ROOT = Path(__file__).parents[1]
CONFIG_SAMPLES = PROJECT_ROOT / 'docs' / 'config_samples'

LS5_SAMPLES = CONFIG_SAMPLES / 'storage_types' / 'ga_landsat_5'
LS5_NBAR_STORAGE_TYPE = LS5_SAMPLES / 'ls5_geographic.yaml'
LS5_NBAR_ALBERS_STORAGE_TYPE = LS5_SAMPLES / 'ls5_albers.yaml'

# Resolution and chunking shrink factors
TEST_STORAGE_SHRINK_FACTORS = (100, 100)
TEST_STORAGE_NUM_MEASUREMENTS = 2
GEOGRAPHIC_VARS = ('latitude', 'longitude')
PROJECTED_VARS = ('x', 'y')

EXAMPLE_LS5_DATASET_ID = UUID('bbf3e21c-82b0-11e5-9ba1-a0000100fe80')

# def pytest_generate_tests(metafunc):
#     if "fixture_param" in metafunc.fixturenames:
#         metafunc.parametrize("fixture_param", ["foo"], scope="module")
#     idlist = []
#     argvalues = []
#     for scenario in metafunc.cls.scenarios:
#         idlist.append(scenario[0])
#         items = scenario[1].items()
#         argnames = [x[0] for x in items]
#         argvalues.append(([x[1] for x in items]))
#     metafunc.parametrize(argnames, argvalues, ids=idlist, scope="class")

CONFIG_FILE_PATHS = [str(INTEGRATION_TESTS_DIR / 'agdcintegration.conf'),
                     os.path.expanduser('~/.datacube_integration.conf')]


@pytest.fixture
def global_integration_cli_args():
    """
    The first arguments to pass to a cli command for integration test configuration.
    """
    # List of a config files in order.
    return list(itertools.chain(*(('--config', f) for f in CONFIG_FILE_PATHS)))


<<<<<<< HEAD
@pytest.fixture(scope='session')
def integration_config_paths(tmpdir_factory):
    test_tile_folder = str(tmpdir_factory.mktemp('testdata'))
    test_tile_folder = Path(test_tile_folder).as_uri()
    eotiles_tile_folder = str(tmpdir_factory.mktemp('eotiles'))
    eotiles_tile_folder = Path(eotiles_tile_folder).as_uri()
    run_config_file = tmpdir_factory.mktemp('config').join('test-run.conf')
    run_config_file.write(
        _SINGLE_RUN_CONFIG_TEMPLATE.format(test_tile_folder=test_tile_folder, eotiles_tile_folder=eotiles_tile_folder)
    )
    return (
        str(INTEGRATION_DEFAULT_CONFIG_PATH),
        str(run_config_file),
        os.path.expanduser('~/.datacube_integration.conf')
    )
=======
@pytest.fixture
def datacube_env_name(request):
    if hasattr(request, 'param'):
        return request.param
    else:
        return 'datacube'
>>>>>>> 1844601d


@pytest.fixture
def local_config(datacube_env_name):
    """Provides a :class:`LocalConfig` configured with suitable config file paths.

    .. seealso::

        The :func:`integration_config_paths` fixture sets up the config files.
    """
    return LocalConfig.find(CONFIG_FILE_PATHS, env=datacube_env_name)


<<<<<<< HEAD
@pytest.fixture(scope='session')
def local_config(integration_config_paths):
    return LocalConfig.find(integration_config_paths)
=======
@pytest.fixture
def ingest_configs(datacube_env_name):
    """ Provides dictionary product_name => config file name
    """
    if datacube_env_name == "s3aio_env":
        return {
            'ls5_nbar_albers': 'ls5_nbar_albers_s3test.yaml',
            'ls5_pq_albers': 'ls5_pq_albers_s3test.yaml',
        }

    return {
        'ls5_nbar_albers': 'ls5_nbar_albers.yaml',
        'ls5_pq_albers': 'ls5_pq_albers.yaml',
    }
>>>>>>> 1844601d


@pytest.fixture(params=["US/Pacific", "UTC", ])
def uninitialised_postgres_db(local_config, request):
    """
    Return a connection to an empty PostgreSQL database
    """
    timezone = request.param

    db = PostgresDb.from_config(local_config,
                                application_name='test-run',
                                validate_connection=False)

    # Drop tables so our tests have a clean db.
    # with db.begin() as c:  # Creates a new PostgresDbAPI, by passing a new connection to it
    _core.drop_db(db._engine)
    db._engine.execute('alter database %s set timezone = %r' % (local_config['db_database'], timezone))

    # We need to run this as well, I think because SQLAlchemy grabs them into it's MetaData,
    # and attempts to recreate them. WTF TODO FIX
    remove_dynamic_indexes()

    yield db
    # with db.begin() as c:  # Drop SCHEMA
    _core.drop_db(db._engine)
    db.close()


@pytest.fixture
def index(local_config, uninitialised_postgres_db):
    """
    :type initialised_postgres_db: datacube.drivers.postgres._connections.PostgresDb
    """
    index = index_connect(local_config, validate_connection=False)
    index.init_db()
    return index


@pytest.fixture
def initialised_postgres_db(index):
    """
    Return a connection to an PostgreSQL database, initialised with the default schema
    and tables.
    """
    return index._db


def remove_dynamic_indexes():
    """
    Clear any dynamically created indexes from the schema.
    """
    # Our normal indexes start with "ix_", dynamic indexes with "dix_"
    for table in _core.METADATA.tables.values():
        table.indexes.intersection_update([i for i in table.indexes if not i.name.startswith('dix_')])


@pytest.fixture
def ls5_telem_doc(ga_metadata_type):
    return {
        "name": "ls5_telem_test",
        "description": 'LS5 Test',
        "metadata": {
            "platform": {
                "code": "LANDSAT_5"
            },
            "product_type": "satellite_telemetry_data",
            "ga_level": "P00",
            "format": {
                "name": "RCC"
            }
        },
        "metadata_type": ga_metadata_type.name
    }


@pytest.fixture
def ls5_telem_type(index, ls5_telem_doc):
    return index.products.add_document(ls5_telem_doc)


@pytest.fixture(scope='session')
def geotiffs(tmpdir_factory):
    """Create test geotiffs and corresponding yamls.

    We create one yaml per time slice, itself comprising one geotiff
    per band, each with specific custom data that can be later
    tested. These are meant to be used by all tests in the current
    session, by way of symlinking the yamls and tiffs returned by this
    fixture, in order to save disk space (and potentially generation
    time).

    The yamls are customised versions of
    :ref:`_EXAMPLE_LS5_NBAR_DATASET_FILE` shifted by 24h and with
    spatial coords reflecting the size of the test geotiff, defined in
    :ref:`GEOTIFF`.

    :param tmpdir_fatory: pytest tmp dir factory.
    :return: List of dictionaries `{'day':..., 'uuid':..., 'path':...,
      'tiffs':...}` with `day`: compact day string, e.g. `19900302`,
      `uuid` a unique UUID for this dataset (i.e. specific day),
      `path`: path to the yaml ingestion file, `tiffs`: list of paths
      to the actual geotiffs in that dataset, one per band.

    """
    tiffs_dir = tmpdir_factory.mktemp('tiffs')

    config = load_yaml_file(_EXAMPLE_LS5_NBAR_DATASET_FILE)[0]
    # Customise the spatial coordinates
    ul = GEOTIFF['ul']
    lr = {dim: ul[dim] + GEOTIFF['shape'][dim] * GEOTIFF['pixel_size'][dim] for dim in ('x', 'y')}
    config['grid_spatial']['projection']['geo_ref_points'] = {
        'ul': ul,
        'ur': {
            'x': lr['x'],
            'y': ul['y']
        },
        'll': {
            'x': ul['x'],
            'y': lr['y']
        },
        'lr': lr
    }
    # Generate the custom geotiff yamls
    return [_make_tiffs_and_yamls(tiffs_dir, config, day_offset)
            for day_offset in range(NUM_TIME_SLICES)]


def _make_tiffs_and_yamls(tiffs_dir, config, day_offset):
    """Make a custom yaml and tiff for a day offset.

    :param path-like tiffs_dir: The base path to receive the tiffs.
    :param dict config: The yaml config to be cloned and altered.
    :param int day_offset: how many days to offset the original yaml
      by.
    """
    config = deepcopy(config)
    # Shift dates by the specific offset
    delta = timedelta(days=day_offset)
    day_orig = config['acquisition']['aos'].strftime('%Y%m%d')
    config['acquisition']['aos'] += delta
    config['acquisition']['los'] += delta
    config['extent']['from_dt'] += delta
    config['extent']['center_dt'] += delta
    config['extent']['to_dt'] += delta
    day = config['acquisition']['aos'].strftime('%Y%m%d')

    # Set the main UUID and assign random UUIDs where needed
    uuid = uuid4()
    config['id'] = str(uuid)
    level1 = config['lineage']['source_datasets']['level1']
    level1['id'] = str(uuid4())
    level1['lineage']['source_datasets']['satellite_telemetry_data']['id'] = str(uuid4())

    # Alter band data
    bands = config['image']['bands']
    for band in bands.keys():
        # Copy dict to avoid aliases in yaml output (for better legibility)
        bands[band]['shape'] = copy(GEOTIFF['shape'])
        bands[band]['cell_size'] = {
            dim: abs(GEOTIFF['pixel_size'][dim]) for dim in ('x', 'y')}
        bands[band]['path'] = bands[band]['path'].replace('product/', '').replace(day_orig, day)

    dest_path = str(tiffs_dir.join('agdc-metadata_%s.yaml' % day))
    with open(dest_path, 'w') as dest_yaml:
        yaml.dump(config, dest_yaml)
    return {
        'day': day,
        'uuid': uuid,
        'path': dest_path,
        'tiffs': _make_geotiffs(tiffs_dir, day_offset)  # make 1 geotiff per band
    }


def _make_geotiffs(tiffs_dir, day_offset):
    """Generate custom geotiff files, one per band."""
    tiffs = {}
    width = GEOTIFF['shape']['x']
    height = GEOTIFF['shape']['y']
    metadata = {'count': 1,
                'crs': GEOTIFF['crs'],
                'driver': 'GTiff',
                'dtype': 'int16',
                'width': width,
                'height': height,
                'nodata': -999.0,
                'transform': [GEOTIFF['pixel_size']['x'],
                              0.0,
                              GEOTIFF['ul']['x'],
                              0.0,
                              GEOTIFF['pixel_size']['y'],
                              GEOTIFF['ul']['y']]}

    for band in range(NUM_BANDS):
        path = str(tiffs_dir.join('band%02d_time%02d.tif' % ((band + 1), day_offset)))
        with rasterio.open(path, 'w', **metadata) as dst:
            # Write data in "corners" (rounded down by 100, for a size of 100x100)
            data = np.zeros((height, width), dtype=np.int16)
            data[:] = np.arange(height * width).reshape((height, width)) + 10 * band + day_offset
            '''
            lr = (100 * int(GEOTIFF['shape']['y'] / 100.0),
                  100 * int(GEOTIFF['shape']['x'] / 100.0))
            data[0:100, 0:100] = 100 + day_offset
            data[lr[0] - 100:lr[0], 0:100] = 200 + day_offset
            data[0:100, lr[1] - 100:lr[1]] = 300 + day_offset
            data[lr[0] - 100:lr[0], lr[1] - 100:lr[1]] = 400 + day_offset
            '''
            dst.write(data, 1)
        tiffs[band] = path
    return tiffs


@pytest.fixture
def example_ls5_dataset_path(example_ls5_dataset_paths):
    """Create a single sample raw observation (dataset + geotiff)."""
    return list(example_ls5_dataset_paths.values())[0]


@pytest.fixture
def example_ls5_dataset_paths(tmpdir, geotiffs):
    """Create sample raw observations (dataset + geotiff).

    This fixture should be used by eah test requiring a set of
    observations over multiple time slices. The actual geotiffs and
    corresponding yamls are symlinks to a set created for the whole
    test session, in order to save disk and time.

    :param tmpdir: The temp directory in which to create the datasets.
    :param list geotiffs: List of session geotiffs and yamls, to be
      linked from this unique observation set sample.
    :return: dict: Dict of directories containing each observation,
      indexed by dataset UUID.
    """
    dataset_dirs = {}
    dataset_dir = tmpdir.mkdir('ls5_dataset')
    for geotiff in geotiffs:
        obs_name = 'LS5_TM_NBAR_P54_GANBAR01-002_090_084_%s' % geotiff['day']
        obs_dir = dataset_dir.mkdir(obs_name)
        symlink(str(geotiff['path']), str(obs_dir.join('agdc-metadata.yaml')))

        scene_dir = obs_dir.mkdir('scene01')
        scene_dir.join('report.txt').write('Example')
        geotiff_name = '%s_B{}0.tif' % obs_name
        for band in range(NUM_BANDS):
            path = scene_dir.join(geotiff_name.format(band + 1))
            symlink(str(geotiff['tiffs'][band]), str(path))
        dataset_dirs[geotiff['uuid']] = Path(str(obs_dir))
    return dataset_dirs


def create_empty_geotiff(path):
    # Example method, not used
    metadata = {'count': 1,
                'crs': 'EPSG:28355',
                'driver': 'GTiff',
                'dtype': 'int16',
                'height': 8521,
                'nodata': -999.0,
                'transform': [25.0, 0.0, 638000.0, 0.0, -25.0, 6276000.0],
                'compress': 'lzw',
                'width': 9721}
    with rasterio.open(path, 'w', **metadata) as dst:
        pass


@pytest.fixture
def default_metadata_type_doc():
    return [doc for doc in default_metadata_type_docs() if doc['name'] == 'eo'][0]


@pytest.fixture
def telemetry_metadata_type_doc():
    return [doc for doc in default_metadata_type_docs() if doc['name'] == 'telemetry'][0]


@pytest.fixture
def ga_metadata_type_doc():
    _FULL_EO_METADATA = Path(__file__).parent.joinpath('extensive-eo-metadata.yaml')
    [(path, eo_md_type)] = datacube.utils.read_documents(_FULL_EO_METADATA)
    return eo_md_type


@pytest.fixture
def default_metadata_types(index):
    """Inserts the default metadata types into the Index"""
    # type: (Index, list) -> list
    for d in default_metadata_type_docs():
        index.metadata_types.add(index.metadata_types.from_doc(d))
    return index.metadata_types.get_all()


@pytest.fixture
def ga_metadata_type(index, ga_metadata_type_doc):
    return index.metadata_types.add(index.metadata_types.from_doc(ga_metadata_type_doc))


@pytest.fixture
def default_metadata_type(index, default_metadata_types):
    return index.metadata_types.get_by_name('eo')


@pytest.fixture
def telemetry_metadata_type(index, default_metadata_types):
    return index.metadata_types.get_by_name('telemetry')


@pytest.fixture
def indexed_ls5_scene_products(index, ga_metadata_type):
    """Add Landsat 5 scene Products into the Index"""
    products = load_test_products(
        CONFIG_SAMPLES / 'dataset_types' / 'ls5_scenes.yaml',
        # Use our larger metadata type with a more diverse set of field types.
        metadata_type=ga_metadata_type
    )

    types = []
    for product in products:
        types.append(index.products.add_document(product))

    return types


@pytest.fixture
def example_ls5_nbar_metadata_doc():
    return load_yaml_file(_EXAMPLE_LS5_NBAR_DATASET_FILE)[0]


def load_test_products(filename, metadata_type=None):
    dataset_types = load_yaml_file(filename)
    return [alter_product_for_testing(dataset_type, metadata_type=metadata_type) for dataset_type in dataset_types]


def load_yaml_file(filename):
    with open(str(filename)) as f:
        return list(yaml.load_all(f, Loader=SafeLoader))


def alter_product_for_testing(product, metadata_type=None):
    limit_num_measurements(product)
    if 'storage' in product:
        product = shrink_storage_type(product,
                                      GEOGRAPHIC_VARS if is_geogaphic(product) else PROJECTED_VARS,
                                      TEST_STORAGE_SHRINK_FACTORS)
    if metadata_type:
        product['metadata_type'] = metadata_type.name
    return product


def limit_num_measurements(dataset_type):
    if 'measurements' not in dataset_type:
        return
    measurements = dataset_type['measurements']
    if len(measurements) > TEST_STORAGE_NUM_MEASUREMENTS:
        dataset_type['measurements'] = measurements[:TEST_STORAGE_NUM_MEASUREMENTS]
    return dataset_type


def is_geogaphic(storage_type):
    return 'latitude' in storage_type['storage']['resolution']


def shrink_storage_type(storage_type, variables, shrink_factors):
    storage = storage_type['storage']
    for var in variables:
        storage['resolution'][var] = storage['resolution'][var] * shrink_factors[0]
        storage['chunking'][var] = storage['chunking'][var] / shrink_factors[1]
    return storage_type


<<<<<<< HEAD
@pytest.fixture(scope='session')
def redis_config(local_config):
    '''Test the redis connection, skip dependent tests if any error.'''
    # Skip all tests if redis cannot be imported
    redis = pytest.importorskip('redis')
    # Test server
    redis_config = local_config.redis_config
    try:
        store = redis.StrictRedis(**redis_config)
        if store.ping():
            print('\nUsing redis config: {}'.format(redis_config))
            return redis_config
    except redis.exceptions.ConnectionError as conn_error:
        pass
    # Skill all tests
    pytest.skip('No running redis server found at {}'.format(redis_config))
    return None
=======
@pytest.fixture
def clirunner(global_integration_cli_args, datacube_env_name):
    def _run_cli(opts, catch_exceptions=False,
                 expect_success=True, cli_method=datacube.scripts.cli_app.cli,
                 verbose_flag='-v'):
        exe_opts = list(itertools.chain(*(('--config', f) for f in CONFIG_FILE_PATHS)))
        exe_opts += ['--env', datacube_env_name]
        if verbose_flag:
            exe_opts.append(verbose_flag)
        exe_opts.extend(opts)

        runner = CliRunner()
        result = runner.invoke(
            cli_method,
            exe_opts,
            catch_exceptions=catch_exceptions
        )
        if expect_success:
            assert 0 == result.exit_code, "Error for %r. output: %r" % (opts, result.output)
        return result

    return _run_cli


def edit_for_fast_ingest(config):
    config = alter_product_for_testing(config)
    config['storage']['crs'] = 'EPSG:28355'
    config['storage']['chunking']['time'] = 1
    return config


def edit_for_end2end(config):
    storage = config.get('storage', {})

    storage['crs'] = 'EPSG:3577'
    storage['tile_size']['x'] = 100000.0
    storage['tile_size']['y'] = 100000.0

    config['storage'] = storage
    return config


def prepare_test_ingestion_configuration(tmpdir,
                                         output_dir,
                                         filename,
                                         mode=None):
    customizers = {
        'fast_ingest': edit_for_fast_ingest,
        'end2end': edit_for_end2end,
    }

    filename = Path(filename)
    if output_dir is None:
        output_dir = tmpdir.mkdir(filename.stem)
    config = load_yaml_file(filename)[0]

    if mode is not None:
        if mode not in customizers:
            raise ValueError('Wrong mode: ' + mode)
        config = customizers[mode](config)

    config['location'] = str(output_dir)

    # If ingesting with the s3test driver
    if 'bucket' in config['storage']:
        config['storage']['bucket'] = str(output_dir)

    config_path = tmpdir.join(filename.name)
    with open(str(config_path), 'w') as stream:
        yaml.dump(config, stream)
    return config_path, config
>>>>>>> 1844601d
<|MERGE_RESOLUTION|>--- conflicted
+++ resolved
@@ -110,30 +110,12 @@
     return list(itertools.chain(*(('--config', f) for f in CONFIG_FILE_PATHS)))
 
 
-<<<<<<< HEAD
-@pytest.fixture(scope='session')
-def integration_config_paths(tmpdir_factory):
-    test_tile_folder = str(tmpdir_factory.mktemp('testdata'))
-    test_tile_folder = Path(test_tile_folder).as_uri()
-    eotiles_tile_folder = str(tmpdir_factory.mktemp('eotiles'))
-    eotiles_tile_folder = Path(eotiles_tile_folder).as_uri()
-    run_config_file = tmpdir_factory.mktemp('config').join('test-run.conf')
-    run_config_file.write(
-        _SINGLE_RUN_CONFIG_TEMPLATE.format(test_tile_folder=test_tile_folder, eotiles_tile_folder=eotiles_tile_folder)
-    )
-    return (
-        str(INTEGRATION_DEFAULT_CONFIG_PATH),
-        str(run_config_file),
-        os.path.expanduser('~/.datacube_integration.conf')
-    )
-=======
 @pytest.fixture
 def datacube_env_name(request):
     if hasattr(request, 'param'):
         return request.param
     else:
         return 'datacube'
->>>>>>> 1844601d
 
 
 @pytest.fixture
@@ -147,11 +129,17 @@
     return LocalConfig.find(CONFIG_FILE_PATHS, env=datacube_env_name)
 
 
-<<<<<<< HEAD
 @pytest.fixture(scope='session')
-def local_config(integration_config_paths):
-    return LocalConfig.find(integration_config_paths)
-=======
+def ee_config():
+    """Provides a :class:`LocalConfig` configured with execution engine config file paths.
+
+    .. seealso::
+
+        The :func:`integration_config_paths` fixture sets up the config files.
+    """
+    return LocalConfig.find(CONFIG_FILE_PATHS, env='s3aio_env')
+
+
 @pytest.fixture
 def ingest_configs(datacube_env_name):
     """ Provides dictionary product_name => config file name
@@ -166,7 +154,6 @@
         'ls5_nbar_albers': 'ls5_nbar_albers.yaml',
         'ls5_pq_albers': 'ls5_pq_albers.yaml',
     }
->>>>>>> 1844601d
 
 
 @pytest.fixture(params=["US/Pacific", "UTC", ])
@@ -535,14 +522,13 @@
     return storage_type
 
 
-<<<<<<< HEAD
 @pytest.fixture(scope='session')
-def redis_config(local_config):
+def redis_config(ee_config):
     '''Test the redis connection, skip dependent tests if any error.'''
     # Skip all tests if redis cannot be imported
     redis = pytest.importorskip('redis')
     # Test server
-    redis_config = local_config.redis_config
+    redis_config = ee_config.redis_config
     try:
         store = redis.StrictRedis(**redis_config)
         if store.ping():
@@ -553,7 +539,8 @@
     # Skill all tests
     pytest.skip('No running redis server found at {}'.format(redis_config))
     return None
-=======
+
+
 @pytest.fixture
 def clirunner(global_integration_cli_args, datacube_env_name):
     def _run_cli(opts, catch_exceptions=False,
@@ -624,5 +611,4 @@
     config_path = tmpdir.join(filename.name)
     with open(str(config_path), 'w') as stream:
         yaml.dump(config, stream)
-    return config_path, config
->>>>>>> 1844601d
+    return config_path, config