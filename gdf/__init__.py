--- conflicted
+++ resolved
@@ -1031,16 +1031,6 @@
                 slice_grouping_function = self.solar_days_since_epoch
             
         
-<<<<<<< HEAD
-        return self.do_storage_type_query(storage_type_tags, 
-                                          [get_storage_type_descriptors, 
-                                            dimension_range_dict, 
-                                            'T', 
-                                            slice_grouping_function, 
-                                            False
-                                            ]
-                                          )
-=======
         return self.do_db_query(self.databases, [get_db_descriptors, 
                                                 dimension_range_dict, 
                                                 'T', 
@@ -1057,5 +1047,4 @@
     pprint(dict(gdf.storage_config['LS5TM']['measurement_types']))
 
 if __name__ == '__main__':
-    main()
->>>>>>> 25d9cf4a
+    main()