--- conflicted
+++ resolved
@@ -42,27 +42,6 @@
 def _dataset_uri_field(table):
     return table.c.uri_scheme + ':' + table.c.uri_body
 
-<<<<<<< HEAD
-# Fields for selecting dataset with the latest local uri
-# Need to alias the table otherwise we can get name collisions when joining with dataset_location outside of this query
-SELECTED_DATASET_LOCATION = DATASET_LOCATION.alias('selected_dataset_location')
-_DATASET_SELECT_W_LOCAL = (
-    DATASET,
-    # The most recent file uri. We may want more advanced path selection in the future...
-    select([
-        _dataset_uri_field(SELECTED_DATASET_LOCATION),
-    ]).where(
-        and_(
-            SELECTED_DATASET_LOCATION.c.dataset_ref == DATASET.c.id,
-            ## TODO(csiro) replace 'file' by the list of uri schemas that the drivers can support
-            SELECTED_DATASET_LOCATION.c.uri_scheme == 'file'
-        )
-    ).order_by(
-        SELECTED_DATASET_LOCATION.c.added.desc()
-    ).limit(1).label('uri')
-)
-=======
->>>>>>> e3c3baaf
 
 # Fields for selecting dataset with uris
 # Need to alias the table, as queries may join the location table for filtering.
